package store

import (
	"context"
	"errors"
	"fmt"
	"math"
	"regexp"
	"strings"
	"sync"
	"time"

	"github.com/go-kit/kit/log"
	"github.com/go-kit/kit/log/level"
	"github.com/thanos-io/thanos/pkg/store/storepb"
	"github.com/prometheus/client_golang/prometheus"
	"github.com/prometheus/prometheus/prompb"
	"github.com/prometheus/tsdb/chunkenc"
	"golang.org/x/net/trace"
	"google.golang.org/grpc/codes"
	"google.golang.org/grpc/status"

	opentsdb "github.com/G-Research/opentsdb-goclient/client"
)

type OpenTSDBStore struct {
	logger                                 log.Logger
	openTSDBClient                         opentsdb.ClientContext
	internalMetrics                        internalMetrics
	metricNames                            []string
	metricsNamesLock                       sync.RWMutex
	metricRefreshInterval                  time.Duration
	allowedMetricNames, blockedMetricNames *regexp.Regexp
	enableMetricSuggestions                bool
	storeLabels                            []storepb.Label
}

func NewOpenTSDBStore(logger log.Logger, client opentsdb.ClientContext, reg prometheus.Registerer, interval time.Duration, storeLabels []storepb.Label, allowedMetricNames, blockedMetricNames *regexp.Regexp, enableMetricSuggestions bool) *OpenTSDBStore {
	store := &OpenTSDBStore{
		logger:                  log.With(logger, "component", "opentsdb"),
		openTSDBClient:          client,
		internalMetrics:         newInternalMetrics(reg),
		metricRefreshInterval:   interval,
		enableMetricSuggestions: enableMetricSuggestions,
		storeLabels:             storeLabels,
		allowedMetricNames:      allowedMetricNames,
		blockedMetricNames:      blockedMetricNames,
	}
	err := store.loadAllMetricNames(context.TODO())
	if err != nil {
		level.Info(store.logger).Log("err", err)
	}
	if store.metricRefreshInterval >= 0 {
		go func() {
			for {
				err := store.loadAllMetricNames(context.TODO())
				if err != nil {
					level.Info(store.logger).Log("err", err)
				} else {
					level.Debug(logger).Log("msg", "metric names have been refreshed")
				}
				time.Sleep(store.metricRefreshInterval)
			}
		}()
	}
	return store
}

type internalMetrics struct {
<<<<<<< HEAD
	numberOfOpenTSDBMetrics *prometheus.GaugeVec
=======
	numberOfOpenTSDBMetrics prometheus.Gauge
>>>>>>> c637f43b
	openTSDBLatency         *prometheus.HistogramVec
	servedDatapoints        prometheus.Counter
}

func newInternalMetrics(reg prometheus.Registerer) internalMetrics {
	m := internalMetrics{
		openTSDBLatency: prometheus.NewHistogramVec(prometheus.HistogramOpts{
			Name: "geras_opentsdb_request_latency_seconds",
			Buckets: []float64{
				0.01, 0.05, 0.1, 0.5, 1, 5, 10, 20, 50,
			}},
			[]string{"endpoint", "status"}),
		servedDatapoints: prometheus.NewCounter(prometheus.CounterOpts{
			Name: "geras_served_datapoints_total",
		}),
		numberOfOpenTSDBMetrics: prometheus.NewGaugeVec(prometheus.GaugeOpts{
			Name: "geras_cached_metrics",
		},
			[]string{"type"}),
	}
	if reg != nil {
		reg.MustRegister(m.openTSDBLatency)
		reg.MustRegister(m.servedDatapoints)
		reg.MustRegister(m.numberOfOpenTSDBMetrics)
	}
	return m
}

func (store *OpenTSDBStore) Info(
	ctx context.Context,
	req *storepb.InfoRequest) (*storepb.InfoResponse, error) {
	res := storepb.InfoResponse{
		MinTime: 0,
		MaxTime: math.MaxInt64,
		Labels:  store.storeLabels,
	}
	level.Debug(store.logger).Log("msg", "Info")
	return &res, nil
}

func (store *OpenTSDBStore) Series(
	req *storepb.SeriesRequest,
	server storepb.Store_SeriesServer) error {
	ctx := server.Context()
	query, warnings, err := store.composeOpenTSDBQuery(req)
	if err != nil {
		level.Error(store.logger).Log("err", err)
		if tr, ok := trace.FromContext(ctx); ok {
			tr.LazyPrintf("Series query compose error: %v", err)
		}
		return err
	}
	if len(query.Queries) == 0 {
		if tr, ok := trace.FromContext(ctx); ok {
			tr.LazyPrintf("Series request resulted in no queries")
		}
		return nil
	}
	if len(warnings) > 0 {
		if tr, ok := trace.FromContext(ctx); ok {
			tr.LazyPrintf("Series query compose warnings: %v", warnings)
		}
		for _, warning := range warnings {
			server.Send(storepb.NewWarnSeriesResponse(warning))
		}
	}

	var result *opentsdb.QueryResponse
	store.timedTSDBOp("query", func() error {
		result, err = store.openTSDBClient.WithContext(ctx).Query(query)
		return err
	})
	if err != nil {
		level.Error(store.logger).Log("err", err)
		if tr, ok := trace.FromContext(ctx); ok {
			tr.LazyPrintf("Series query error: %v", err)
		}
		return err
	}
	for _, respI := range result.QueryRespCnts {
		res, err := convertOpenTSDBResultsToSeriesResponse(respI)
		if err != nil {
			level.Error(store.logger).Log("err", err)
			if tr, ok := trace.FromContext(ctx); ok {
				tr.LazyPrintf("Series result conversion error: %v", err)
			}
			return err
		}
		if err := server.Send(res); err != nil {
			level.Error(store.logger).Log("err", err)
			return err
		}
		store.internalMetrics.servedDatapoints.Add(float64(res.Result.Size()))
	}
	return nil
}

func (store *OpenTSDBStore) timedTSDBOp(endpoint string, f func() error) {
	start := time.Now()
	err := f()
	taken := float64(time.Since(start) / time.Second)
	typeString := "success"
	if err != nil {
		typeString = "error"
	}
	store.internalMetrics.openTSDBLatency.With(
		prometheus.Labels{
			"status":   typeString,
			"endpoint": endpoint,
		},
	).Observe(taken)
}

func (store *OpenTSDBStore) LabelNames(
	ctx context.Context,
	req *storepb.LabelNamesRequest) (*storepb.LabelNamesResponse, error) {
	labelNames, err := store.suggestAsList(ctx, "tagk")
	if err != nil {
		return nil, err
	}
	return &storepb.LabelNamesResponse{
		Names: labelNames,
	}, nil
}

func (store *OpenTSDBStore) suggestAsList(ctx context.Context, t string) ([]string, error) {
	var result *opentsdb.SuggestResponse
	var err error
	store.timedTSDBOp("suggest_"+t, func() error {
		result, err = store.openTSDBClient.WithContext(ctx).Suggest(
			opentsdb.SuggestParam{
				Type:         t,
				Q:            "",
				MaxResultNum: math.MaxInt32,
			})
		return err
	})
	if err != nil {
		if tr, ok := trace.FromContext(ctx); ok {
			tr.LazyPrintf("Suggest %s error: %v", t, err)
		}
		return nil, err
	}
	if tr, ok := trace.FromContext(ctx); ok {
		tr.LazyPrintf("Suggest %s results: %d items", t, len(result.ResultInfo))
	}
	return result.ResultInfo, nil
}

func (store *OpenTSDBStore) LabelValues(
	ctx context.Context,
	req *storepb.LabelValuesRequest) (*storepb.LabelValuesResponse, error) {
	level.Debug(store.logger).Log("msg", "LabelValues", "Label", req.Label)
	if store.enableMetricSuggestions && req.Label == "__name__" {
		var pNames []string
		store.metricsNamesLock.RLock()
		for _, item := range store.metricNames {
			pNames = append(pNames, strings.Replace(item, ".", ":", -1))
		}
		store.metricsNamesLock.RUnlock()
		return &storepb.LabelValuesResponse{
			Values: pNames,
		}, nil
	}
	return nil, status.Error(codes.Unimplemented, "not implemented")
}

func (store *OpenTSDBStore) loadAllMetricNames(ctx context.Context) error {
	metricNames, err := store.suggestAsList(ctx, "metrics")
	if err != nil {
		return err
	}
	store.internalMetrics.numberOfOpenTSDBMetrics.With(prometheus.Labels{
		"type": "retrieved",
	}).Set(float64(len(metricNames)))

	metricNames, _, err = store.checkMetricNames(metricNames, false)
	if err != nil {
		return err
	}

	store.metricsNamesLock.Lock()
	store.metricNames = metricNames
	store.internalMetrics.numberOfOpenTSDBMetrics.With(prometheus.Labels{
		"type": "served",
	}).Set(float64(len(store.metricNames)))
	store.metricsNamesLock.Unlock()
	return nil
}

func (store *OpenTSDBStore) getMatchingMetricNames(matcher storepb.LabelMatcher) ([]string, error) {
	if matcher.Name != "__name__" {
		return nil, errors.New("getMatchingMetricNames must be called on __name__ matcher")
	}
	if matcher.Type == storepb.LabelMatcher_EQ {
		value := strings.Replace(matcher.Value, ":", ".", -1)
		return []string{value}, nil
	} else if matcher.Type == storepb.LabelMatcher_NEQ {
		// we can support this, but we should not.
		return nil, errors.New("NEQ is not supported for __name__ label")
	} else if matcher.Type == storepb.LabelMatcher_NRE {
		return nil, errors.New("NRE is not supported")
	} else if matcher.Type == storepb.LabelMatcher_RE {
		// TODO: Regexp matchers working on the actual name seems like the least
		// surprising behaviour. Actually document this.
		rx, err := regexp.Compile(matcher.Value)
		if err != nil {
			return nil, err
		}
		var matchingMetrics []string
		// TODO: parallelize this
		store.metricsNamesLock.RLock()
		for _, v := range store.metricNames {
			if rx.MatchString(v) {
				matchingMetrics = append(matchingMetrics, v)
			}
		}
		store.metricsNamesLock.RUnlock()
		return matchingMetrics, nil
	}
	return nil, errors.New("unknown matcher type")
}

func (store *OpenTSDBStore) composeOpenTSDBQuery(req *storepb.SeriesRequest) (opentsdb.QueryParam /*warnings*/, []error, error) {
	var tagFilters []opentsdb.Filter
	var metricNames []string
	var err error
	for _, matcher := range req.Matchers {
		if matcher.Name == "__name__" {
			metricNames, err = store.getMatchingMetricNames(matcher)
			if err != nil {
				level.Info(store.logger).Log("err", err)
				return opentsdb.QueryParam{}, nil, err
			}
			continue
		}
		f, err := convertPromQLMatcherToFilter(matcher)
		if err != nil {
			level.Info(store.logger).Log("err", err)
			return opentsdb.QueryParam{}, nil, err
		}
		tagFilters = append(tagFilters, f)
	}
	if len(metricNames) == 0 {
		// although promQL supports queries without metric names
		// we do not want to do it at the moment.
		err := errors.New("missing __name__")
		level.Info(store.logger).Log("err", err)
		return opentsdb.QueryParam{}, nil, err
	}
	var warnings []error
	metricNames, warnings, err = store.checkMetricNames(metricNames, true)
	if err != nil {
		level.Info(store.logger).Log("err", err)
		return opentsdb.QueryParam{}, nil, err
	}
	if len(metricNames) == 0 {
		return opentsdb.QueryParam{}, nil, nil
	}

	subQueries := make([]opentsdb.SubQuery, len(metricNames))
	for i, mn := range metricNames {
		subQueries[i] = opentsdb.SubQuery{
			Aggregator: "none",
			Metric:     mn,
			Fiters:     tagFilters,
		}
	}
	query := opentsdb.QueryParam{
		Start:        req.MinTime,
		End:          req.MaxTime,
		Queries:      subQueries,
		MsResolution: true,
	}
	level.Debug(store.logger).Log("tsdb-query", query.String())
	return query, warnings, nil
}

func (store *OpenTSDBStore) checkMetricNames(metricNames []string, fullBlock bool) (allowed []string, warnings []error, err error) {
	var maybeWarn []error
	for _, name := range metricNames {
		if store.blockedMetricNames != nil && store.blockedMetricNames.MatchString(name) {
			if fullBlock {
				return nil, nil, fmt.Errorf("Metric %q is blocked on Geras", name)
			}
			continue
		} else if !store.allowedMetricNames.MatchString(name) {
			maybeWarn = append(maybeWarn, fmt.Errorf("%q is not allowed via Geras", name))
			continue
		}
		allowed = append(allowed, name)
	}
	if len(maybeWarn) > 0 && len(maybeWarn) != len(metricNames) {
		// Oddness where things are partially allowed (if nothing is allowed then
		// this likely is a Prometheus only query and that's fine). This could be
		// for various reasons (e.g. {__name__=~"up|tsd\.something"}, or where a
		// regexp __name__ was used and some metrics in tsdb aren't allowed).  This
		// is after the __name__ expansion and could be quite long, truncate it.
		if len(maybeWarn) > 5 {
			warnings = maybeWarn[:5]
		} else {
			warnings = maybeWarn
		}
	}
	return allowed, warnings, nil
}

func convertOpenTSDBResultsToSeriesResponse(respI opentsdb.QueryRespItem) (*storepb.SeriesResponse, error) {
	samples := make([]prompb.Sample, 0)
	for _, dp := range respI.GetDataPoints() {
		samples = append(samples, prompb.Sample{Timestamp: dp.Timestamp, Value: dp.Value.(float64)})
	}
	seriesLabels := make([]storepb.Label, len(respI.Tags))
	i := 0
	for k, v := range respI.Tags {
		seriesLabels[i] = storepb.Label{Name: k, Value: v}
		i++
	}
	seriesLabels = append(seriesLabels, storepb.Label{Name: "__name__", Value: respI.Metric})
	enc, cb, err := encodeChunk(samples)
	if err != nil {
		return nil, err
	}
	var minTime, maxTime int64
	if len(samples) != 0 {
		minTime = samples[0].Timestamp
		maxTime = samples[len(samples)-1].Timestamp
	}
	res := storepb.NewSeriesResponse(&storepb.Series{
		Labels: seriesLabels,
		Chunks: []storepb.AggrChunk{{
			MinTime: minTime,
			MaxTime: maxTime,
			Raw:     &storepb.Chunk{Type: enc, Data: cb},
		}},
	})
	return res, nil
}

func convertPromQLMatcherToFilter(matcher storepb.LabelMatcher) (opentsdb.Filter, error) {
	f := opentsdb.Filter{
		GroupBy: true,
		Tagk:    matcher.Name,
	}
	switch matcher.Type {
	case storepb.LabelMatcher_EQ:
		f.Type = "literal_or"
		f.FilterExp = matcher.Value
	case storepb.LabelMatcher_NEQ:
		f.Type = "not_literal_or"
		f.FilterExp = matcher.Value
	case storepb.LabelMatcher_NRE:
		return opentsdb.Filter{}, errors.New("LabelMatcher_NRE is not supported")
	case storepb.LabelMatcher_RE:
		f.Type = "regexp"
		f.FilterExp = matcher.Value
	}
	return f, nil
}

func encodeChunk(ss []prompb.Sample) (storepb.Chunk_Encoding, []byte, error) {
	c := chunkenc.NewXORChunk()
	a, err := c.Appender()
	if err != nil {
		return 0, nil, err
	}
	for _, s := range ss {
		a.Append(int64(s.Timestamp), float64(s.Value))
	}
	return storepb.Chunk_XOR, c.Bytes(), nil
}<|MERGE_RESOLUTION|>--- conflicted
+++ resolved
@@ -67,11 +67,7 @@
 }
 
 type internalMetrics struct {
-<<<<<<< HEAD
 	numberOfOpenTSDBMetrics *prometheus.GaugeVec
-=======
-	numberOfOpenTSDBMetrics prometheus.Gauge
->>>>>>> c637f43b
 	openTSDBLatency         *prometheus.HistogramVec
 	servedDatapoints        prometheus.Counter
 }
