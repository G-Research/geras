package store

import (
	"context"
	"errors"
	"fmt"
	"math"
	"regexp"
	"strings"
	"sync"
	"time"

	opentsdb "github.com/G-Research/opentsdb-goclient/client"
	"github.com/go-kit/kit/log"
	"github.com/go-kit/kit/log/level"
	"github.com/improbable-eng/thanos/pkg/store/prompb"
	"github.com/improbable-eng/thanos/pkg/store/storepb"
	"github.com/prometheus/tsdb/chunkenc"
	"google.golang.org/grpc/codes"
	"google.golang.org/grpc/status"
)

type OpenTSDBStore struct {
<<<<<<< HEAD
	logger                log.Logger
	openTSDBClient        opentsdb.ClientContext
	metricNames           []string
	metricsNamesLock      sync.RWMutex
	metricRefreshInterval time.Duration
}

func NewOpenTSDBStore(logger log.Logger, client opentsdb.ClientContext, interval time.Duration) *OpenTSDBStore {
=======
	logger                                 log.Logger
	openTSDBClient                         MinimalOpenTSDBClient
	metricNames                            []string
	metricsNamesLock                       sync.RWMutex
	metricRefreshInterval                  time.Duration
	allowedMetricNames, blockedMetricNames *regexp.Regexp
	enableMetricSuggestions                bool
}

func NewOpenTSDBStore(logger log.Logger, client MinimalOpenTSDBClient, interval time.Duration, allowedMetricNames, blockedMetricNames *regexp.Regexp, enableMetricSuggestions bool) *OpenTSDBStore {
>>>>>>> 9167eb7b
	store := &OpenTSDBStore{
		logger:                  log.With(logger, "component", "opentsdb"),
		openTSDBClient:          client,
		metricRefreshInterval:   interval,
		enableMetricSuggestions: enableMetricSuggestions,
	}
	err := store.loadAllMetricNames(context.TODO())
	if err != nil {
		level.Info(store.logger).Log("err", err)
	}
	if store.metricRefreshInterval >= 0 {
		go func() {
			for {
				err := store.loadAllMetricNames(context.TODO())
				if err != nil {
					level.Info(store.logger).Log("err", err)
				} else {
					level.Debug(logger).Log("msg", "metric names have been refreshed")
				}
				time.Sleep(store.metricRefreshInterval)
			}
		}()
	}
	return store
}

func (store *OpenTSDBStore) Info(
	ctx context.Context,
	req *storepb.InfoRequest) (*storepb.InfoResponse, error) {
	res := storepb.InfoResponse{
		MinTime: 0,
		MaxTime: math.MaxInt64,
		Labels:  []storepb.Label{},
	}
	level.Debug(store.logger).Log("msg", "Info")
	return &res, nil
}

func (store *OpenTSDBStore) Series(
	req *storepb.SeriesRequest,
	server storepb.Store_SeriesServer) error {
	level.Debug(store.logger).Log("msg", "Series")
	query, warnings, err := store.composeOpenTSDBQuery(req)
	if err != nil {
		level.Error(store.logger).Log("err", err)
		return err
	}
<<<<<<< HEAD
	result, err := store.openTSDBClient.WithContext(server.Context()).Query(query)
=======
	if len(query.Queries) == 0 {
		return nil
	}
	if len(warnings) > 0 {
		for _, warning := range warnings {
			server.Send(storepb.NewWarnSeriesResponse(warning))
		}
	}

	result, err := store.openTSDBClient.Query(query)
>>>>>>> 9167eb7b
	if err != nil {
		level.Error(store.logger).Log("err", err)
		return err
	}
	for _, respI := range result.QueryRespCnts {
		res, err := convertOpenTSDBResultsToSeriesResponse(respI)
		if err != nil {
			level.Error(store.logger).Log("err", err)
			return err
		}
		if err := server.Send(res); err != nil {
			level.Error(store.logger).Log("err", err)
			return err
		}
	}
	return nil
}

func (store *OpenTSDBStore) LabelNames(
	ctx context.Context,
	req *storepb.LabelNamesRequest) (*storepb.LabelNamesResponse, error) {
<<<<<<< HEAD
	labelNames, err := store.openTSDBClient.WithContext(ctx).Suggest(
=======
	labelNames, err := store.suggestAsList(ctx, "tagk")
	if err != nil {
		return nil, err
	}
	return &storepb.LabelNamesResponse{
		Names: labelNames,
	}, nil
}

func (store *OpenTSDBStore) suggestAsList(ctx context.Context, t string) ([]string, error) {
	result, err := store.openTSDBClient.Suggest(
>>>>>>> 9167eb7b
		opentsdb.SuggestParam{
			Type:         t,
			Q:            "",
			MaxResultNum: math.MaxInt32,
		})
	if err != nil {
		return nil, err
	}
	return result.ResultInfo, nil
}

func (store *OpenTSDBStore) LabelValues(
	ctx context.Context,
	req *storepb.LabelValuesRequest) (*storepb.LabelValuesResponse, error) {
	level.Debug(store.logger).Log("msg", "LabelValues", "Label", req.Label)
	if store.enableMetricSuggestions && req.Label == "__name__" {
		var pNames []string
		store.metricsNamesLock.RLock()
		for _, item := range store.metricNames {
			pNames = append(pNames, strings.Replace(item, ".", ":", -1))
		}
		store.metricsNamesLock.Unlock()
		return &storepb.LabelValuesResponse{
			Values: pNames,
		}, nil
	}
	return nil, status.Error(codes.Unimplemented, "not implemented")
}

<<<<<<< HEAD
func (store *OpenTSDBStore) loadAllMetricNames(ctx context.Context) error {
	resp, err := store.openTSDBClient.WithContext(ctx).Suggest(opentsdb.SuggestParam{
		Type:         "metrics",
		Q:            "",            // no restriction
		MaxResultNum: math.MaxInt32, // all of the metric names
	})
=======
func (store *OpenTSDBStore) loadAllMetricNames() error {
	metricNames, err := store.suggestAsList(context.Background(), "metrics")
>>>>>>> 9167eb7b
	if err != nil {
		return err
	}
	store.metricsNamesLock.Lock()
	store.metricNames = metricNames
	store.metricsNamesLock.Unlock()
	return nil
}

func (store *OpenTSDBStore) getMatchingMetricNames(matcher storepb.LabelMatcher) ([]string, error) {
	if matcher.Name != "__name__" {
		return nil, errors.New("getMatchingMetricNames must be called on __name__ matcher")
	}
	if matcher.Type == storepb.LabelMatcher_EQ {
		value := strings.Replace(matcher.Value, ":", ".", -1)
		return []string{value}, nil
	} else if matcher.Type == storepb.LabelMatcher_NEQ {
		// we can support this, but we should not.
		return nil, errors.New("NEQ is not supported for __name__ label")
	} else if matcher.Type == storepb.LabelMatcher_NRE {
		return nil, errors.New("NRE is not supported")
	} else if matcher.Type == storepb.LabelMatcher_RE {
		// TODO: Regexp matchers working on the actual name seems like the least
		// surprising behaviour. Actually document this.
		rx, err := regexp.Compile(matcher.Value)
		if err != nil {
			return nil, err
		}
		var matchingMetrics []string
		// TODO: parallelize this
		store.metricsNamesLock.RLock()
		for _, v := range store.metricNames {
			if rx.MatchString(v) {
				matchingMetrics = append(matchingMetrics, v)
			}
		}
		store.metricsNamesLock.RUnlock()
		return matchingMetrics, nil
	}
	return nil, errors.New("unknown matcher type")
}

func (store *OpenTSDBStore) composeOpenTSDBQuery(req *storepb.SeriesRequest) (opentsdb.QueryParam /*warnings*/, []error, error) {
	var tagFilters []opentsdb.Filter
	var metricNames []string
	var err error
	for _, matcher := range req.Matchers {
		if matcher.Name == "__name__" {
			metricNames, err = store.getMatchingMetricNames(matcher)
			if err != nil {
				level.Info(store.logger).Log("err", err)
				return opentsdb.QueryParam{}, nil, err
			}
			continue
		}
		f, err := convertPromQLMatcherToFilter(matcher)
		if err != nil {
			level.Info(store.logger).Log("err", err)
			return opentsdb.QueryParam{}, nil, err
		}
		tagFilters = append(tagFilters, f)
	}
	if len(metricNames) == 0 {
		// although promQL supports queries without metric names
		// we do not want to do it at the moment.
		err := errors.New("missing __name__")
		level.Info(store.logger).Log("err", err)
		return opentsdb.QueryParam{}, nil, err
	}
	var warnings []error
	metricNames, warnings, err = store.checkMetricNames(metricNames)
	if err != nil {
		level.Info(store.logger).Log("err", err)
		return opentsdb.QueryParam{}, nil, err
	}
	if len(metricNames) == 0 {
		return opentsdb.QueryParam{}, nil, nil
	}

	subQueries := make([]opentsdb.SubQuery, len(metricNames))
	for i, mn := range metricNames {
		subQueries[i] = opentsdb.SubQuery{
			Aggregator: "none",
			Metric:     mn,
			Fiters:     tagFilters,
		}
	}
	query := opentsdb.QueryParam{
		Start:        req.MinTime,
		End:          req.MaxTime,
		Queries:      subQueries,
		MsResolution: true,
	}
	level.Debug(store.logger).Log("tsdb-query", query.String())
	return query, warnings, nil
}

func (store *OpenTSDBStore) checkMetricNames(metricNames []string) (allowed []string, warnings []error, err error) {
	for _, name := range metricNames {
		if store.blockedMetricNames != nil && store.blockedMetricNames.MatchString(name) {
			return nil, nil, fmt.Errorf("Metric %q is blocked on Geras", name)
		}
	}
	var maybeWarn []error
	for _, name := range metricNames {
		if !store.allowedMetricNames.MatchString(name) {
			maybeWarn = append(maybeWarn, fmt.Errorf("%q is not allowed via Geras", name))
			continue
		}
		allowed = append(allowed, name)
	}
	if len(maybeWarn) > 0 && len(maybeWarn) != len(metricNames) {
		// Oddness where things are partially allowed (if nothing is allowed then
		// this likely is a Prometheus only query and that's fine). This could be
		// for various reasons (e.g. {__name__=~"up|tsd\.something"}, or where a
		// regexp __name__ was used and some metrics in tsdb aren't allowed).  This
		// is after the __name__ expansion and could be quite long, truncate it.
		if len(maybeWarn) > 5 {
			warnings = maybeWarn[:5]
		} else {
			warnings = maybeWarn
		}
	}
	return allowed, warnings, nil
}

func convertOpenTSDBResultsToSeriesResponse(respI opentsdb.QueryRespItem) (*storepb.SeriesResponse, error) {
	samples := make([]prompb.Sample, 0)
	for _, dp := range respI.GetDataPoints() {
		samples = append(samples, prompb.Sample{Timestamp: dp.Timestamp, Value: dp.Value.(float64)})
	}
	seriesLabels := make([]storepb.Label, len(respI.Tags))
	i := 0
	for k, v := range respI.Tags {
		seriesLabels[i] = storepb.Label{Name: k, Value: v}
		i++
	}
	seriesLabels = append(seriesLabels, storepb.Label{Name: "__name__", Value: respI.Metric})
	enc, cb, err := encodeChunk(samples)
	if err != nil {
		return nil, err
	}
	var minTime, maxTime int64
	if len(samples) != 0 {
		minTime = samples[0].Timestamp
		maxTime = samples[len(samples)-1].Timestamp
	}
	res := storepb.NewSeriesResponse(&storepb.Series{
		Labels: seriesLabels,
		Chunks: []storepb.AggrChunk{{
			MinTime: minTime,
			MaxTime: maxTime,
			Raw:     &storepb.Chunk{Type: enc, Data: cb},
		}},
	})
	return res, nil
}

func convertPromQLMatcherToFilter(matcher storepb.LabelMatcher) (opentsdb.Filter, error) {
	f := opentsdb.Filter{
		GroupBy: true,
		Tagk:    matcher.Name,
	}
	switch matcher.Type {
	case storepb.LabelMatcher_EQ:
		f.Type = "literal_or"
		f.FilterExp = matcher.Value
	case storepb.LabelMatcher_NEQ:
		f.Type = "not_literal_or"
		f.FilterExp = matcher.Value
	case storepb.LabelMatcher_NRE:
		return opentsdb.Filter{}, errors.New("LabelMatcher_NRE is not supported")
	case storepb.LabelMatcher_RE:
		f.Type = "regexp"
		f.FilterExp = matcher.Value
	}
	return f, nil
}

func encodeChunk(ss []prompb.Sample) (storepb.Chunk_Encoding, []byte, error) {
	c := chunkenc.NewXORChunk()
	a, err := c.Appender()
	if err != nil {
		return 0, nil, err
	}
	for _, s := range ss {
		a.Append(int64(s.Timestamp), float64(s.Value))
	}
	return storepb.Chunk_XOR, c.Bytes(), nil
}<|MERGE_RESOLUTION|>--- conflicted
+++ resolved
@@ -21,18 +21,8 @@
 )
 
 type OpenTSDBStore struct {
-<<<<<<< HEAD
-	logger                log.Logger
-	openTSDBClient        opentsdb.ClientContext
-	metricNames           []string
-	metricsNamesLock      sync.RWMutex
-	metricRefreshInterval time.Duration
-}
-
-func NewOpenTSDBStore(logger log.Logger, client opentsdb.ClientContext, interval time.Duration) *OpenTSDBStore {
-=======
 	logger                                 log.Logger
-	openTSDBClient                         MinimalOpenTSDBClient
+	openTSDBClient                         opentsdb.ClientContext
 	metricNames                            []string
 	metricsNamesLock                       sync.RWMutex
 	metricRefreshInterval                  time.Duration
@@ -40,8 +30,7 @@
 	enableMetricSuggestions                bool
 }
 
-func NewOpenTSDBStore(logger log.Logger, client MinimalOpenTSDBClient, interval time.Duration, allowedMetricNames, blockedMetricNames *regexp.Regexp, enableMetricSuggestions bool) *OpenTSDBStore {
->>>>>>> 9167eb7b
+func NewOpenTSDBStore(logger log.Logger, client opentsdb.ClientContext, interval time.Duration, allowedMetricNames, blockedMetricNames *regexp.Regexp, enableMetricSuggestions bool) *OpenTSDBStore {
 	store := &OpenTSDBStore{
 		logger:                  log.With(logger, "component", "opentsdb"),
 		openTSDBClient:          client,
@@ -89,9 +78,6 @@
 		level.Error(store.logger).Log("err", err)
 		return err
 	}
-<<<<<<< HEAD
-	result, err := store.openTSDBClient.WithContext(server.Context()).Query(query)
-=======
 	if len(query.Queries) == 0 {
 		return nil
 	}
@@ -101,8 +87,7 @@
 		}
 	}
 
-	result, err := store.openTSDBClient.Query(query)
->>>>>>> 9167eb7b
+	result, err := store.openTSDBClient.WithContext(server.Context()).Query(query)
 	if err != nil {
 		level.Error(store.logger).Log("err", err)
 		return err
@@ -124,9 +109,6 @@
 func (store *OpenTSDBStore) LabelNames(
 	ctx context.Context,
 	req *storepb.LabelNamesRequest) (*storepb.LabelNamesResponse, error) {
-<<<<<<< HEAD
-	labelNames, err := store.openTSDBClient.WithContext(ctx).Suggest(
-=======
 	labelNames, err := store.suggestAsList(ctx, "tagk")
 	if err != nil {
 		return nil, err
@@ -137,8 +119,7 @@
 }
 
 func (store *OpenTSDBStore) suggestAsList(ctx context.Context, t string) ([]string, error) {
-	result, err := store.openTSDBClient.Suggest(
->>>>>>> 9167eb7b
+	result, err := store.openTSDBClient.WithContext(ctx).Suggest(
 		opentsdb.SuggestParam{
 			Type:         t,
 			Q:            "",
@@ -168,17 +149,8 @@
 	return nil, status.Error(codes.Unimplemented, "not implemented")
 }
 
-<<<<<<< HEAD
 func (store *OpenTSDBStore) loadAllMetricNames(ctx context.Context) error {
-	resp, err := store.openTSDBClient.WithContext(ctx).Suggest(opentsdb.SuggestParam{
-		Type:         "metrics",
-		Q:            "",            // no restriction
-		MaxResultNum: math.MaxInt32, // all of the metric names
-	})
-=======
-func (store *OpenTSDBStore) loadAllMetricNames() error {
-	metricNames, err := store.suggestAsList(context.Background(), "metrics")
->>>>>>> 9167eb7b
+	metricNames, err := store.suggestAsList(ctx, "metrics")
 	if err != nil {
 		return err
 	}
