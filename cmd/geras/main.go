package main

import (
	"flag"
	"fmt"
	"net"
	"os"
	"regexp"
	"time"

	"github.com/G-Research/geras/pkg/store"
	opentsdb "github.com/bluebreezecf/opentsdb-goclient/client"
	"github.com/bluebreezecf/opentsdb-goclient/config"
	"github.com/go-kit/kit/log"
	"github.com/go-kit/kit/log/level"
	"github.com/improbable-eng/thanos/pkg/store/storepb"
	"github.com/pkg/errors"
	"google.golang.org/grpc"
)

func NewConfiguredLogger(format string, logLevel string) (log.Logger, error) {
	var logger log.Logger
	switch format {
	case "logfmt":
		logger = log.NewLogfmtLogger(os.Stdout)
	case "json":
		logger = log.NewJSONLogger(os.Stdout)
	default:
		return nil, errors.Errorf("%s is not a valid log format", format)
	}

	var filterOption level.Option
	switch logLevel {
	case "debug":
		filterOption = level.AllowDebug()
	case "info":
		filterOption = level.AllowInfo()
	case "warn":
		filterOption = level.AllowWarn()
	case "error":
		filterOption = level.AllowError()
	default:
		return nil, errors.Errorf("%s is not a valid log level", logLevel)
	}
	logger = log.With(logger, "ts", log.DefaultTimestampUTC, "caller", log.Caller(5))
	logger = level.NewFilter(logger, filterOption)
	return logger, nil
}

func main() {
	// define and parse command line flags
	grpcListenAddr := flag.String("grpc-listen", "localhost:19000", "service will expose the store api on this address")
	logFormat := flag.String("log.format", "logfmt", "Log format. One of [logfmt, json]")
	logLevel := flag.String("log.level", "error", "Log filtering level. One of [debug, info, warn, error]")
	openTSDBAddress := flag.String("opentsdb-address", "", "host:port")
	refreshInterval := flag.Duration("metrics-refresh-interval", time.Minute*15,
		"Time between metric name refreshes. Use negative duration to disable refreshes.")
<<<<<<< HEAD
	allowedMetricNamesRE := flag.String("metrics-allowed-regexp", ".*", "Regexp of metrics to allow")
	blockedMetricNamesRE := flag.String("metrics-blocked-regexp", "", "Regexp of metrics to block (empty disables blocking)")
=======
	enableMetricSuggestions := flag.Bool("metrics-suggestions", true, "Enable metric suggestions (can be expensive)")
>>>>>>> 3a7d1b94
	flag.Parse()

	if *openTSDBAddress == "" {
		flag.PrintDefaults()
		os.Exit(1)
	}
	allowedMetricNames, err := regexp.Compile(*allowedMetricNamesRE)
	if err != nil {
		fmt.Fprintf(os.Stderr, "metrics-allowed-regexp compile failed: %v", err)
		os.Exit(1)
	}
	var blockedMetricNames *regexp.Regexp
	if len(*blockedMetricNamesRE) > 0 {
		blockedMetricNames, err = regexp.Compile(*blockedMetricNamesRE)
		if err != nil {
			fmt.Fprintf(os.Stderr, "metrics-blocked-regexp compile failed: %v", err)
			os.Exit(1)
		}
	}

	// initialize logger
	logger, err := NewConfiguredLogger(*logFormat, *logLevel)
	if err != nil {
		fmt.Fprintf(os.Stderr, "Could not initialize logger: %s", err)
		os.Exit(1)
	}
	// initialize openTSDB api client
	client, err := opentsdb.NewClient(
		config.OpenTSDBConfig{
			OpentsdbHost: *openTSDBAddress,
		})
	if err != nil {
		level.Error(logger).Log("err", err)
		os.Exit(1)
	}
	// create openTSDBStore and expose its api on a grpc server
<<<<<<< HEAD
	srv := store.NewOpenTSDBStore(logger, client, *refreshInterval, allowedMetricNames, blockedMetricNames)
=======
	srv := store.NewOpenTSDBStore(logger, client, *refreshInterval, *enableMetricSuggestions)
>>>>>>> 3a7d1b94
	grpcSrv := grpc.NewServer()
	storepb.RegisterStoreServer(grpcSrv, srv)
	l, err := net.Listen("tcp", *grpcListenAddr)
	if err != nil {
		level.Error(logger).Log("err", err)
		os.Exit(1)
	}
	grpcSrv.Serve(l)
}<|MERGE_RESOLUTION|>--- conflicted
+++ resolved
@@ -55,12 +55,9 @@
 	openTSDBAddress := flag.String("opentsdb-address", "", "host:port")
 	refreshInterval := flag.Duration("metrics-refresh-interval", time.Minute*15,
 		"Time between metric name refreshes. Use negative duration to disable refreshes.")
-<<<<<<< HEAD
 	allowedMetricNamesRE := flag.String("metrics-allowed-regexp", ".*", "Regexp of metrics to allow")
 	blockedMetricNamesRE := flag.String("metrics-blocked-regexp", "", "Regexp of metrics to block (empty disables blocking)")
-=======
 	enableMetricSuggestions := flag.Bool("metrics-suggestions", true, "Enable metric suggestions (can be expensive)")
->>>>>>> 3a7d1b94
 	flag.Parse()
 
 	if *openTSDBAddress == "" {
@@ -97,11 +94,7 @@
 		os.Exit(1)
 	}
 	// create openTSDBStore and expose its api on a grpc server
-<<<<<<< HEAD
-	srv := store.NewOpenTSDBStore(logger, client, *refreshInterval, allowedMetricNames, blockedMetricNames)
-=======
-	srv := store.NewOpenTSDBStore(logger, client, *refreshInterval, *enableMetricSuggestions)
->>>>>>> 3a7d1b94
+	srv := store.NewOpenTSDBStore(logger, client, *refreshInterval, allowedMetricNames, blockedMetricNames, *enableMetricSuggestions)
 	grpcSrv := grpc.NewServer()
 	storepb.RegisterStoreServer(grpcSrv, srv)
 	l, err := net.Listen("tcp", *grpcListenAddr)
