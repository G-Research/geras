--- conflicted
+++ resolved
@@ -104,7 +104,6 @@
           paths:
             - "/go/pkg"
 
-<<<<<<< HEAD
   docker_release:
     docker:
       - image: circleci/golang:1.12.5
@@ -139,6 +138,7 @@
 
   build-deploy:
     jobs:
+      - lint
       - build:
           # Runs on all branches and tags matching /v.*/
           filters:
@@ -152,12 +152,4 @@
             branches:
               ignore: /.*/
             tags:
-              only: /v.*/
-=======
-workflows:
-  version: 2
-  build-deploy:
-    jobs:
-      - lint
-      - build
->>>>>>> bc21780e
+              only: /v.*/