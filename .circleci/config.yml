version: 2
jobs:
  lint:
    docker:
      - image: circleci/golang
    steps:
      - checkout
      - restore_cache:
          keys:
            - lint-cache
      - run:
          name: Check goimports
          command: |
            files=$(go run golang.org/x/tools/cmd/goimports -l -local "github.com/G-Research" .)
            if [[ $files != "" ]]; then
              echo "Files need goimports running on them:"
              echo "$files"
              exit 1
            fi
      - save_cache:
          key: lint-cache
          paths:
            - "/go/pkg"

  build:
    docker:
      - image: circleci/golang:1.12.5
    working_directory: /go/src/github.com/G-Research/geras
    environment:
      GO111MODULE: 'on'
      GOBIN: "/go/bin"
      SOURCE_IMAGE: g-research/geras
      IMAGE_NAME: docker.pkg.github.com/g-research/geras/autobuild
    steps:
      - checkout
      - restore_cache:
          keys:
            - pkg-cache
      - run:
          name: Build geras binary
          command: go build ./cmd/geras
      - run:
          name: Run unit tests 
          command: go test ./...
      - run:
          name: Check flags are documented
          command: test/flags-doc.sh

      # Create a docker environment we can use to build docker images
      # See https://circleci.com/docs/2.0/building-docker-images/
      - setup_remote_docker:
          docker_layer_caching: true

      - run:
          name: Docker build
          command: |
            set -x
            extra=
            if [[ "$CIRCLE_TAG" != "" ]]; then
              extra="--build-arg GERAS_VERSION=$CIRCLE_TAG"
              branch=$CIRCLE_TAG
            else
              branch=$CIRCLE_BRANCH
            fi
            docker build -t g-research/geras:$branch --build-arg GIT_REVISION="$CIRCLE_SHA1" --build-arg GIT_BRANCH="$branch" --build-arg BUILD_USER="circleci" $extra .

      - run:
          name: Docker run without flags
          command: |
            if [[ -n $CIRCLE_TAG ]]; then
              branch=$CIRCLE_TAG
            else
              branch=$CIRCLE_BRANCH
            fi
            set +e
            docker run -t g-research/geras:$branch
            exit=$?
            # No flags; so expect help output. Also puts the version output into the CircleCI log
            if [[ $exit != 1 ]]; then
              echo "Unexpected exit code: $exit"
              exit 1
            fi
            exit 0

      - run:
<<<<<<< HEAD
          name: Docker compose and test basic query
          command: cd test && ./test-query.sh
=======
          name: Push autobuild Docker image
          command: |
            echo "$GITHUB_DOCKER_TOKEN" | docker login docker.pkg.github.com -u "$GITHUB_DOCKER_USER" --password-stdin
            set -x
            if [[ $CIRCLE_TAG != "" ]]; then
              branch=$CIRCLE_TAG
            else
              branch=$CIRCLE_BRANCH
            fi
            if [[ $CIRCLE_TAG == "" ]] && [[ $CIRCLE_BRANCH != "master" ]]; then
              echo "Not on a tag or master, skipped."
              exit 0
            fi
            docker tag $SOURCE_IMAGE:$branch $IMAGE_NAME:$branch
            docker push $IMAGE_NAME:$branch
>>>>>>> 79efd029

      - save_cache: 
          key: pkg-cache
          paths:
            - "/go/pkg"

  docker_release:
    docker:
      - image: circleci/golang:1.12.5
    environment:
      SOURCE_IMAGE: docker.pkg.github.com/g-research/geras/autobuild
      IMAGE_NAME: docker.pkg.github.com/g-research/geras/geras
    steps:
      - checkout
      - setup_remote_docker
      - run:
          name: Release tagged commit as release Docker image
          command: |
            echo "$GITHUB_DOCKER_TOKEN" | docker login docker.pkg.github.com -u "$GITHUB_DOCKER_USER" --password-stdin
            set -x
            tag=$CIRCLE_TAG
            if [[ $tag == "" ]]; then
              echo "No tag found"
              exit 1
            fi
            docker pull $SOURCE_IMAGE:$tag
            docker pull $IMAGE_NAME:$tag || true
            existing=$(docker images -q $IMAGE_NAME:$tag)
            if [[ $existing != "" ]]; then
              echo "Tag already exists, not overwriting"
              exit 1
            fi
            docker tag $SOURCE_IMAGE:$tag $IMAGE_NAME:$tag
            docker push $IMAGE_NAME:$tag

workflows:
  version: 2

  build-deploy:
    jobs:
      - lint
      - build:
          # Runs on all branches and tags matching /v.*/
          filters:
            tags:
              only: /v.*/
      - docker_release:
          requires:
            - build
          # Only run on tags matching /v.*/
          filters:
            branches:
              ignore: /.*/
            tags:
              only: /v.*/<|MERGE_RESOLUTION|>--- conflicted
+++ resolved
@@ -83,10 +83,10 @@
             exit 0
 
       - run:
-<<<<<<< HEAD
           name: Docker compose and test basic query
           command: cd test && ./test-query.sh
-=======
+          
+      - run:
           name: Push autobuild Docker image
           command: |
             echo "$GITHUB_DOCKER_TOKEN" | docker login docker.pkg.github.com -u "$GITHUB_DOCKER_USER" --password-stdin
@@ -102,7 +102,6 @@
             fi
             docker tag $SOURCE_IMAGE:$branch $IMAGE_NAME:$branch
             docker push $IMAGE_NAME:$branch
->>>>>>> 79efd029
 
       - save_cache: 
           key: pkg-cache
