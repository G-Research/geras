version: 2

<<<<<<< HEAD
  build:
    docker:
      - image: circleci/golang:latest
    working_directory: /go/src/github.com/G-Research/geras
    environment:
      GO111MODULE: 'on'
      GOBIN: "/go/bin"
      SOURCE_IMAGE: g-research/geras
      IMAGE_NAME: docker.pkg.github.com/g-research/geras/autobuild
    steps:
      - checkout
      - restore_cache:
          keys:
            - pkg-cache
      - run:
          name: Build geras binary
          command: go build ./cmd/geras
      - run:
          name: Run unit tests
          command: go test ./...
      - run:
          name: Check flags are documented
          command: test/flags-doc.sh

      # Create a docker environment we can use to build docker images
      # See https://circleci.com/docs/2.0/building-docker-images/
      - setup_remote_docker:
          docker_layer_caching: true

      - run:
          name: Docker build
          command: |
            set -x
            extra=
            if [[ "$CIRCLE_TAG" != "" ]]; then
              extra="--build-arg GERAS_VERSION=$CIRCLE_TAG"
              branch=$CIRCLE_TAG
            else
              branch=$CIRCLE_BRANCH
            fi
            docker build -t g-research/geras:$branch --build-arg GIT_REVISION="$CIRCLE_SHA1" --build-arg GIT_BRANCH="$branch" --build-arg BUILD_USER="circleci" $extra .

      - run:
          name: Docker run without flags
          command: |
            if [[ -n $CIRCLE_TAG ]]; then
              branch=$CIRCLE_TAG
            else
              branch=$CIRCLE_BRANCH
            fi
            set +e
            docker run -t g-research/geras:$branch
            exit=$?
            # No flags; so expect help output. Also puts the version output into the CircleCI log
            if [[ $exit != 1 ]]; then
              echo "Unexpected exit code: $exit"
              exit 1
            fi
            exit 0

      - run:
          name: Docker compose and test basic query
          command: cd test && ./test-query.sh

      - run:
          name: Push autobuild Docker image
          command: |
            echo "$GITHUB_DOCKER_TOKEN" | docker login docker.pkg.github.com -u "$GITHUB_DOCKER_USER" --password-stdin
            set -x
            if [[ $CIRCLE_TAG != "" ]]; then
              branch=$CIRCLE_TAG
            else
              branch=$CIRCLE_BRANCH
            fi
            if [[ $CIRCLE_TAG == "" ]] && [[ $CIRCLE_BRANCH != "master" ]]; then
              echo "Not on a tag or master, skipped."
              exit 0
            fi
            docker tag $SOURCE_IMAGE:$branch $IMAGE_NAME:$branch
            docker push $IMAGE_NAME:$branch

      - save_cache:
          key: pkg-cache
          paths:
            - "/go/pkg"

  docker_release:
    docker:
      - image: circleci/golang:1.12.5
    environment:
      SOURCE_IMAGE: docker.pkg.github.com/g-research/geras/autobuild
      IMAGE_NAME: docker.pkg.github.com/g-research/geras/geras
    steps:
      - checkout
      - setup_remote_docker
      - run:
          name: Release tagged commit as release Docker image
          command: |
            echo "$GITHUB_DOCKER_TOKEN" | docker login docker.pkg.github.com -u "$GITHUB_DOCKER_USER" --password-stdin
            set -x
            tag=$CIRCLE_TAG
            if [[ $tag == "" ]]; then
              echo "No tag found"
              exit 1
            fi
            docker pull $SOURCE_IMAGE:$tag
            docker pull $IMAGE_NAME:$tag || true
            existing=$(docker images -q $IMAGE_NAME:$tag)
            if [[ $existing != "" ]]; then
              echo "Tag already exists, not overwriting"
              exit 1
            fi
            docker tag $SOURCE_IMAGE:$tag $IMAGE_NAME:$tag
            docker push $IMAGE_NAME:$tag
=======
jobs: {}
>>>>>>> 2bfe89c4

workflows:
  version: 2<|MERGE_RESOLUTION|>--- conflicted
+++ resolved
@@ -1,123 +1,6 @@
 version: 2
 
-<<<<<<< HEAD
-  build:
-    docker:
-      - image: circleci/golang:latest
-    working_directory: /go/src/github.com/G-Research/geras
-    environment:
-      GO111MODULE: 'on'
-      GOBIN: "/go/bin"
-      SOURCE_IMAGE: g-research/geras
-      IMAGE_NAME: docker.pkg.github.com/g-research/geras/autobuild
-    steps:
-      - checkout
-      - restore_cache:
-          keys:
-            - pkg-cache
-      - run:
-          name: Build geras binary
-          command: go build ./cmd/geras
-      - run:
-          name: Run unit tests
-          command: go test ./...
-      - run:
-          name: Check flags are documented
-          command: test/flags-doc.sh
-
-      # Create a docker environment we can use to build docker images
-      # See https://circleci.com/docs/2.0/building-docker-images/
-      - setup_remote_docker:
-          docker_layer_caching: true
-
-      - run:
-          name: Docker build
-          command: |
-            set -x
-            extra=
-            if [[ "$CIRCLE_TAG" != "" ]]; then
-              extra="--build-arg GERAS_VERSION=$CIRCLE_TAG"
-              branch=$CIRCLE_TAG
-            else
-              branch=$CIRCLE_BRANCH
-            fi
-            docker build -t g-research/geras:$branch --build-arg GIT_REVISION="$CIRCLE_SHA1" --build-arg GIT_BRANCH="$branch" --build-arg BUILD_USER="circleci" $extra .
-
-      - run:
-          name: Docker run without flags
-          command: |
-            if [[ -n $CIRCLE_TAG ]]; then
-              branch=$CIRCLE_TAG
-            else
-              branch=$CIRCLE_BRANCH
-            fi
-            set +e
-            docker run -t g-research/geras:$branch
-            exit=$?
-            # No flags; so expect help output. Also puts the version output into the CircleCI log
-            if [[ $exit != 1 ]]; then
-              echo "Unexpected exit code: $exit"
-              exit 1
-            fi
-            exit 0
-
-      - run:
-          name: Docker compose and test basic query
-          command: cd test && ./test-query.sh
-
-      - run:
-          name: Push autobuild Docker image
-          command: |
-            echo "$GITHUB_DOCKER_TOKEN" | docker login docker.pkg.github.com -u "$GITHUB_DOCKER_USER" --password-stdin
-            set -x
-            if [[ $CIRCLE_TAG != "" ]]; then
-              branch=$CIRCLE_TAG
-            else
-              branch=$CIRCLE_BRANCH
-            fi
-            if [[ $CIRCLE_TAG == "" ]] && [[ $CIRCLE_BRANCH != "master" ]]; then
-              echo "Not on a tag or master, skipped."
-              exit 0
-            fi
-            docker tag $SOURCE_IMAGE:$branch $IMAGE_NAME:$branch
-            docker push $IMAGE_NAME:$branch
-
-      - save_cache:
-          key: pkg-cache
-          paths:
-            - "/go/pkg"
-
-  docker_release:
-    docker:
-      - image: circleci/golang:1.12.5
-    environment:
-      SOURCE_IMAGE: docker.pkg.github.com/g-research/geras/autobuild
-      IMAGE_NAME: docker.pkg.github.com/g-research/geras/geras
-    steps:
-      - checkout
-      - setup_remote_docker
-      - run:
-          name: Release tagged commit as release Docker image
-          command: |
-            echo "$GITHUB_DOCKER_TOKEN" | docker login docker.pkg.github.com -u "$GITHUB_DOCKER_USER" --password-stdin
-            set -x
-            tag=$CIRCLE_TAG
-            if [[ $tag == "" ]]; then
-              echo "No tag found"
-              exit 1
-            fi
-            docker pull $SOURCE_IMAGE:$tag
-            docker pull $IMAGE_NAME:$tag || true
-            existing=$(docker images -q $IMAGE_NAME:$tag)
-            if [[ $existing != "" ]]; then
-              echo "Tag already exists, not overwriting"
-              exit 1
-            fi
-            docker tag $SOURCE_IMAGE:$tag $IMAGE_NAME:$tag
-            docker push $IMAGE_NAME:$tag
-=======
 jobs: {}
->>>>>>> 2bfe89c4
 
 workflows:
   version: 2